# Copyright (C) 2012  VT SuperDARN Lab
# Full license can be found in LICENSE.txt
"""
*********************
**Module**: pydarn.plotting
*********************
This subpackage contains various plotting routines for DaViT-py

**Modules**:
	* :mod:`mapOverlay`
	* :mod:`rti`
	* :mod:`fan`
	* :mod:`pygridPlot`
	* :mod:`printRec`
"""

try:
	from rti import *
except Exception,e: 
	print 'problem importing rti: ', e

try:
	from fan import *
except Exception,e: 
	print 'problem importing fan: ', e

try:
	from mapOverlay import *
except Exception,e: 
	print 'problem importing mapOverlay: ', e

# try:
# 	from pygridPlot import *
# except Exception,e: 
# 	print 'problem importing pygridPlot: ', e

try:
	from printRec import *
except Exception,e: 
	print 'problem importing printRec: ', e

try:
	from plotMapGrd import *
<<<<<<< HEAD
except Exception, e:
	print __file__+' -> utils.plotMapGrd: ', e
=======
except Exception,e:
	print 'problem importing plotMapGrd: ', e
>>>>>>> d17c0dc4
<|MERGE_RESOLUTION|>--- conflicted
+++ resolved
@@ -41,10 +41,5 @@
 
 try:
 	from plotMapGrd import *
-<<<<<<< HEAD
-except Exception, e:
-	print __file__+' -> utils.plotMapGrd: ', e
-=======
 except Exception,e:
-	print 'problem importing plotMapGrd: ', e
->>>>>>> d17c0dc4
+	print 'problem importing plotMapGrd: ', e