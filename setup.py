--- conflicted
+++ resolved
@@ -76,25 +76,7 @@
 aacgm = Extension("aacgm",
                   sources=glob.glob('davitpy/models/aacgm/*.c'),)
 
-<<<<<<< HEAD
 # %% data files
-=======
-#############################################################################
-# And now get a list of all Python source files
-#############################################################################
-# pwd = os.getcwd()
-# sources = []
-# source_dirs = ['davitpy']
-# for s in source_dirs:
-#     for root, dirs, files in os.walk(pwd+'/'+s):
-#         if '__init__.py' in files:
-#             sources.append('.'.join(
-#                 root.replace(pwd,'').strip('/').split('/')
-#                 ))
-#############################################################################
-# And a list of all the model tables
-#############################################################################
->>>>>>> 57c90e54
 data_files = []
 for f in os.listdir('tables/aacgm'):
     data_files.append(('tables/aacgm',
