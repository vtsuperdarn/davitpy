--- conflicted
+++ resolved
@@ -131,11 +131,7 @@
       packages=find_packages(),
       long_description=read('README.md'),
       zip_safe=False,
-<<<<<<< HEAD
-      ext_modules=[dmap,aacgm,tsyg,hwm,checkhwm,msis,checkmsis,igrf,iri],
-=======
       ext_modules=[aacgm, tsyg, hwm, msis, igrf, iri],
->>>>>>> 13fb3d3b
       package_data={
         'davitpy.models.iri': ['*.dat', '*.asc'],
         'davitpy.models.hwm': ['*.dat']
