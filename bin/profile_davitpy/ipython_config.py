# Configuration file for ipython.
# DaViT-py

c = get_config()

c.TerminalIPythonApp.display_banner = True
c.InteractiveShellApp.log_level = 20
# c.InteractiveShellApp.extensions = []
c.InteractiveShellApp.exec_lines = [
	'import numpy',
	'import scipy',
	'import matplotlib as mplot',
	'import pylab',
	'import h5py',
	'from math import *',
	'import string',
<<<<<<< HEAD
	'from pydarn import *',
=======
	'import gmi',
	'from datetime import date',
>>>>>>> 99d2f37f
	'%load_ext autoreload',
	'%autoreload 2'
]
# c.InteractiveShellApp.exec_files = []
c.InteractiveShell.autoindent = True
c.InteractiveShell.colors = 'LightBG'
c.InteractiveShell.confirm_exit = False
c.InteractiveShell.deep_reload = True
c.InteractiveShell.editor = 'vi'
c.InteractiveShell.xmode = 'Context'

c.PromptManager.in_template  = 'In [\#]: '
c.PromptManager.in2_template = '   .\D.: '
c.PromptManager.out_template = 'Out[\#]: '
c.PromptManager.justify = True

c.PrefilterManager.multi_line_specials = True

c.AliasManager.user_aliases = [
 ('la', 'ls -al')
]<|MERGE_RESOLUTION|>--- conflicted
+++ resolved
@@ -14,12 +14,8 @@
 	'import h5py',
 	'from math import *',
 	'import string',
-<<<<<<< HEAD
-	'from pydarn import *',
-=======
 	'import gmi',
 	'from datetime import date',
->>>>>>> 99d2f37f
 	'%load_ext autoreload',
 	'%autoreload 2'
 ]
