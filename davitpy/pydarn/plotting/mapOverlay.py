--- conflicted
+++ resolved
@@ -279,6 +279,17 @@
         else:
             sgate = 0
 
+        if model == 'GS':
+        # Ground scatter model is not defined for close in rangegates.
+        # np.nan will be returned for these gates.
+        # Set sGate >= to the first rangegate that has real values.
+                    
+        not_finite  = np.logical_not(np.isfinite(radFov.lonFull))
+        grid        = np.tile(np.arange(radFov.lonFull.shape[1]),(radFov.lonFull.shape[0],1)) 
+        grid[not_finite] = 999999
+        tmp_sGate   = (np.min(grid,axis=1)).max()
+        if tmp_sGate > sgate: sgate = tmp_sGate
+
         # Get radar coordinates in map projection
         if hasattr(mapObj, 'coords'): 
             x, y = mapObj(rad_fov.lonFull, rad_fov.latFull,
@@ -316,7 +327,6 @@
                     bcol_rgb = ib/float(x.shape[0])
                     bcol = (bcol_rgb/2., bcol_rgb, 1)
                 else:
-<<<<<<< HEAD
                     bcol = beamsColors[beams.index(ib)]
                 contour_x = concatenate((x[ib,0:egate+1], x[ib:ib+2,egate],
                                          x[ib+1,egate::-1], x[ib+1:ib-1:-1,0]))
@@ -326,72 +336,6 @@
                 patch = Polygon(contour, color=bcol, alpha=.4,
                                 zorder=zorder)
                 gca().add_patch(patch)
-=======
-                    sGate   = 0
-
-                if model == 'GS':
-                    # Ground scatter model is not defined for close in rangegates.
-                    # np.nan will be returned for these gates.
-                    # Set sGate >= to the first rangegate that has real values.
-                    
-                    not_finite  = np.logical_not(np.isfinite(radFov.lonFull))
-                    grid        = np.tile(np.arange(radFov.lonFull.shape[1]),(radFov.lonFull.shape[0],1)) 
-                    grid[not_finite] = 999999
-                    tmp_sGate   = (np.min(grid,axis=1)).max()
-                    if tmp_sGate > sGate: sGate = tmp_sGate
-
-		# Get radar coordinates in map projection
-		if hasattr(mapObj, 'coords'): 
-			x, y = mapObj(radFov.lonFull, radFov.latFull, coords=radFov.coords)
-		else:
-			x, y = mapObj(radFov.lonFull, radFov.latFull)
-		# Plot field of view
-		# Create contour
-
-
-		contourX = concatenate( (x[0,sGate:eGate], 
-								 x[:,eGate],
-								 x[-1,eGate:sGate:-1],
-								 x[-1::-1,sGate]) )
-		contourY = concatenate( (y[0,sGate:eGate], 
-								 y[:,eGate],
-								 y[-1,eGate:sGate:-1],
-								 y[-1::-1,sGate]) )
-		# Plot contour
-		mapObj.plot(contourX, contourY, 
-			color=lineColor, zorder=zorder, linewidth=lineWidth)
-		# Field of view fill
-		if fovColor:
-			contour = transpose( vstack((contourX,contourY)) )
-			patch = Polygon( contour, color=fovColor, alpha=fovAlpha, zorder=zorder)
-			gca().add_patch(patch)
-		# Beams fill
-		if beams:
-			try:
-				[b for b in beams]
-			except:
-				beams = [beams]
-			for ib in beams:
-				if not (0 <= ib <= x.shape[0]): continue
-				if not beamsColors:
-					bColRGB = ib/float(x.shape[0])
-					bCol = (bColRGB/2.,bColRGB,1)
-				else:
-					bCol = beamsColors[beams.index(ib)]
-				contourX = concatenate( (x[ib,sGate:eGate+1], 
-										 x[ib:ib+2,eGate],
-										 x[ib+1,eGate:sGate:-1],
-										 x[ib+1:ib-1:-1,sGate]) )
-				contourY = concatenate( (y[ib,sGate:eGate+1], 
-										 y[ib:ib+2,eGate],
-										 y[ib+1,eGate:sGate:-1],
-										 y[ib+1:ib-1:-1,sGate]) )
-				contour = transpose( vstack((contourX,contourY)) )
-				patch = Polygon( contour, color=bCol, alpha=.4, zorder=zorder)
-				gca().add_patch(patch)
-	
-	return
->>>>>>> 7620cb55
 
     return
 
