# -*- coding: utf-8 -*-
# Copyright (C) 2012  VT SuperDARN Lab
# Full license can be found in LICENSE.txt
#
# This program is free software: you can redistribute it and/or modify
# it under the terms of the GNU General Public License as published by
# the Free Software Foundation, either version 3 of the License, or
# (at your option) any later version.
#
# This program is distributed in the hope that it will be useful,
# but WITHOUT ANY WARRANTY; without even the implied warranty of
# MERCHANTABILITY or FITNESS FOR A PARTICULAR PURPOSE.  See the
# GNU General Public License for more details.
#
# You should have received a copy of the GNU General Public License
# along with this program.  If not, see <http://www.gnu.org/licenses/>.

"""Functions for printing radar data records to plain text

Module author: AJ, 20130327

Functions
------------------------------------------
fitPrintRec     Print fit-type files
readPrintRec    Read printrec output files
------------------------------------------

"""

<<<<<<< HEAD

from __future__ import absolute_import
=======
>>>>>>> 57c90e54
def readPrintRec(filename):
    """A function to read the output of fitPrintRec

    Parameters
    ----------
    filename : str
        the name of the file

    Returns
    -------
    Nothing

    Example
    -------
        pydarn.plotting.readPrintRec('myfile.txt')

    Written by AJ 20130327

    """
    import datetime as dt

    # open the file
    try: fp = open(filename)
    except Exception as e:
        logging.exception(e)
        logging.exception('problem opening the file %s', filename)
        return None

    # read the first line
    line = fp.readline()
    cnt = 1

    # read until the end of the file
    while line:
        # split the lines by whitespace
        cols = line.split()
        # check for first header line
        if cnt == 1:
            d, t = cols[0], cols[1]
            # parse the line into a datetime object
            time = dt.datetime(int(d[:4]), int(d[5:7]), int(d[8:]),
                               int(t[:2]), int(t[3:5]), int(t[6:]))
            radname = cols[2]
            filetype = cols[3]
            logging.debug(str(time))
        # check for second header line
        elif cnt == 2:
            bmnum = int(cols[2])
            tfreq = int(cols[5])
            scanflg = cols[17]
        # check for third header line
        elif cnt == 3:
            npnts = int(cols[2])
            nrang = int(cols[5])
            channel = cols[8]
            cpid = int(cols[11])
        # check for fourth header line
        elif cnt == 4:
            # empty lists to hold the fitted parameters
            gates, pwr, vel, gsct, vel_err, width = [], [], [], [], [], []
            glat, glon, gazm, mlat, mlon, mazm = [], [], [], [], [], []

            # read all of the reange gates
            for i in range(npnts):
                line = fp.readline()
                cols = line.split()
                # parse the line into the corresponding lists
                gates.append(int(cols[0]))
                pwr.append(float(cols[3]))
                vel.append(float(cols[4]))
                gsct.append(int(cols[5]))
                vel_err.append(float(cols[6]))
                width.append(float(cols[7]))
                glat.append(float(cols[8]))
                glon.append(float(cols[9]))
                gazm.append(float(cols[10]))
                mlat.append(float(cols[11]))
                mlon.append(float(cols[12]))
                mazm.append(float(cols[13]))
            # read the blank line after each record
            line = fp.readline()
            # reset the count
            cnt = 0

        # read the next line
        line = fp.readline()
        cnt += 1

    # close the file
    fp.close()
    # close the pointer created here as well
    myPtr.close()


def fitPrintRec(sTime, eTime, rad, outfile, fileType='fitex', summ=0):
    """A function to print the contents of a fit-type file

    Parameters
    ----------
    sTime : datetime
        the start time as a datetime
    eTime : datetime
        the end time as a datetime
    rad : str
        the 3 letter radar code, eg 'bks'
    outfile : str
        the txt file we are outputting to
    fileType : Optional[str]
        the filetype to read, 'fitex','fitacf','lmfit';
        default = 'fitex'
    summ : Optional[int]
        option to output a beam summary instead of all data

    Returns
    -------
    Nothing

    Example
    -------
        pydarn.plotting.fitPrintRec(datetime(2011,1,1,1,0),
                                    datetime(2011,1,1,2,0),
                                    'bks', 'myoutfile.txt', summ=1)

    Written by AJ 20130327

    """
    from davitpy import pydarn
    from davitpy import utils
    from davitpy.models import aacgm

    file_format = ['{date}.{hour}......{radar}.{ftype}',
                   '{date}.{hour}......{radar}...{ftype}']
    myPtr = pydarn.sdio.radDataOpen(sTime, rad, eTime=eTime, fileType=fileType,
                                    local_fnamefmt=file_format,
                                    remote_fnamefmt=file_format)
    if(myPtr is None): return None

    myData = pydarn.sdio.radDataReadRec(myPtr)
    if(myData is None): return None

    radar = pydarn.radar.network().getRadarByCode(rad)
    site = radar.getSiteByDate(myData.time)
    myFov = pydarn.radar.radFov.fov(site=site, rsep=myData.prm.rsep,
                                    ngates=myData.prm.nrang, altitude=300.)

    f = open(outfile, 'w')

    t = myData.time

    if(summ == 1):
        f.write('{0:10s} {1:3s} {2:7s}\n'.format(t.strftime("%Y-%m-%d"),
                radar.name, myData))
        f.write('{0:9s} {11:6s} {1:>4s} {2:>5s} {3:>5s} {12:4s} {4:>7s} '
                '{5:>7s} {6:>5s} {7:>5s} {8:>5s} {9:>5s} {10:>4s}\n'.
                format('time', 'beam', 'npnts', 'nrang', 'cpid', 'channel',
                       'tfreq', 'lagfr', 'smsep', 'intt', 'scan', 'us',
                       'rsep'))

    while(myData is not None and myData.time <= eTime):
        t = myData.time
        if(summ == 0):
            # If not interested in the summary, lets print all of the range
            # gate values.  We'll start with the header for each beam sounding.
            f.write(t.strftime("%Y-%m-%d  "))
            f.write(t.strftime("%H:%M:%S  "))
            f.write(radar.name + ' ')
            f.write(myData.fType + '\n')
            f.write('bmnum = ' + str(myData.bmnum))
            f.write('  tfreq = ' + str(myData.prm.tfreq))
            f.write('  sky_noise_lev = ' +
                    str(int(round(float(myData.prm.noisesky)))))
            f.write('  search_noise_lev = ' +
                    str(int(round(float(myData.prm.noisesearch)))))
            f.write('  xcf = ' + str(myData.prm.xcf))
            f.write('  scan = ' + str(+myData.prm.scan) + '\n')
            f.write('npnts = ' + str(len(myData.fit.slist)))
            f.write('  nrang = ' + str(myData.prm.nrang))
            f.write('  channel = ' + str(myData.channel))
            f.write('  cpid = ' + str(myData.cp) + '\n')

            # Write the table column header
            f.write('{0:>4s} {13:>5s} {1:>5s} / {2:<5s} {3:>8s} {4:>3s} '
                    '{5:>8s} {6:>8s} {7:>8s} {8:>8s} {9:>8s} {10:>8s} '
                    '{11:>8s} {12:>8s}\n'.
                    format('gate', 'pwr_0', 'pwr_l', 'vel', 'gsf', 'vel_err',
                           'width_l', 'geo_lat', 'geo_lon', 'geo_azm',
                           'mag_lat', 'mag_lon', 'mag_azm', 'range'))

            # Cycle through each range gate identified as having scatter in
            # the slist
            for i,s in enumerate(myData.fit.slist):
                lat_full = myFov.latFull[myData.bmnum]
                lon_full = myFov.lonFull[myData.bmnum]
                
                d = utils.geoPack.calcDistPnt(lat_full[s], lon_full[s], 300,
                                              distLat=lat_full[s + 1],
                                              distLon=lon_full[s + 1],
                                              distAlt=300)
                gazm = d['az']

                mlat, mlon, a = aacgm.convert_latlon(lat_full[s], lon_full[s],
                                                     300, t, "G2A")

                mlat2, mlon2, b = aacgm.convert_latlon(lat_full[s + 1],
                                                       lon_full[s + 1], 300,
                                                       t, "G2A")

                d = utils.geoPack.calcDistPnt(mlat, mlon, 300, distLat=mlat2,
                                              distLon=mlon2, distAlt=300)
                mazm = d['az']

                f.write('{0:4d} {13:5d} {1:>5.1f} / {2:<5.1f} {3:>8.1f} '
                        '{4:>3d} {5:>8.1f} {6:>8.1f} {7:>8.2f} {8:>8.2f} '
                        '{9:>8.2f} {10:>8.2f} {11:>8.2f} {12:>8.2f}\n'.
                        format(s, myData.fit.pwr0[i],
                               myData.fit.p_l[i], myData.fit.v[i],
                               myData.fit.gflg[i], myData.fit.v_e[i],
                               myData.fit.w_l[i], lat_full[s], lon_full[s],
                               gazm, mlat, mlon, mazm,  myData.prm.frang +
                               s * myData.prm.rsep))

            f.write('\n')
        # Else write the beam summary for each sounding
        else:
            f.write('{0:9s} {11:6s} {1:>4d} {2:>5d} {3:>5d} {12:>4d} {4:>7d} '
                    '{5:>7d} {6:>5d} {7:>5d} {8:>5d} {9:>5.2f} {10:>4d}\n'.
                    format(t.strftime("%H:%M:%S."), myData.bmnum,
                           len(myData.fit.slist), myData.prm.nrang,
                           myData.cp, myData.channel, myData.prm.tfreq,
                           myData.prm.lagfr, myData.prm.smsep,
                           myData.prm.inttsc + myData.prm.inttus / 1e6,
                           myData.prm.scan, t.strftime("%f"), myData.prm.rsep))

        myData = pydarn.sdio.radDataReadRec(myPtr)
        if(myData is None): break
    # close the file
    f.close()<|MERGE_RESOLUTION|>--- conflicted
+++ resolved
@@ -27,11 +27,9 @@
 
 """
 
-<<<<<<< HEAD
-
 from __future__ import absolute_import
-=======
->>>>>>> 57c90e54
+
+
 def readPrintRec(filename):
     """A function to read the output of fitPrintRec
 
