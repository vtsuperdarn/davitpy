--- conflicted
+++ resolved
@@ -367,7 +367,6 @@
     return lats, lons, zen, numpy.array(term)
 
 
-<<<<<<< HEAD
 def getJD( date ):
     """
 Calculate julian date for a given datetime object. Based on http://www.tondering.dk/claus/cal/julperiod.php. Note that this algorithm assumes input is from the Gregorian or Proleptic Gregorian Calendar.
@@ -405,13 +404,6 @@
     # and comparing what it spits out for 1 January, 2000 it should give:
     # 2451545.0 but instead it gives 2451880.0, off by 335 days!
     #from dateutil.relativedelta import relativedelta
-=======
-def getJD(date):
-    """Calculate the julian date from a python datetime object.
-    """
-
-    from dateutil.relativedelta import relativedelta
->>>>>>> c1c87adc
     
     #if date.month < 2: 
     #    date.replace(year=date.year-1)
