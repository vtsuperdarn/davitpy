--- conflicted
+++ resolved
@@ -1041,14 +1041,7 @@
     hstp = 8.0 !change to 5.0 for reduced grid
     do n=2,500
         ! Calculates new position after one step
-<<<<<<< HEAD
-!        call CALC_POS(edensPOS(n-1,1), edensPOS(n-1,2), 0., azim, 5., 0., &
-!                edensPOS(n,1), edensPOS(n,2))
-
-        call CALC_POS(edensPOS(1,1), edensPOS(1,2), 0., azim, (5.*(n-1)), 0., &
-=======
         call CALC_POS(edensPOS(n-1,1), edensPOS(n-1,2), 0., azim, hstp, 0., &
->>>>>>> 272c31f7
                 edensPOS(n,1), edensPOS(n,2))
 
         edensTHT(n) = acos( cos(edensPOS(1,1)*PI/180.)*cos(edensPOS(n,1)*PI/180.)* &
